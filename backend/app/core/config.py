from typing import List, Optional
from pydantic import field_validator, AnyHttpUrl
from pydantic_settings import BaseSettings
import os


class Settings(BaseSettings):
    """Application settings"""
    
    # Project settings
    PROJECT_NAME: str = "Automated Trading Bot Platform"
    VERSION: str = "1.0.0"
    ENVIRONMENT: str = "development"
    DEBUG: bool = True
    
    # API settings
    API_V1_STR: str = "/api/v1"
    SECRET_KEY: str = "your-secret-key-here"
    ACCESS_TOKEN_EXPIRE_MINUTES: int = 60 * 24 * 8  # 8 days
    ALGORITHM: str = "HS256"
    
    # CORS settings
    ALLOWED_HOSTS: List[str] = ["http://localhost"]  # Only allow localhost for CORS
    
    # Trusted host settings (for TrustedHostMiddleware)
    TRUSTED_HOSTS: List[str] = ["*"]  # Allow all hosts in development
    
    # Database settings
    POSTGRES_SERVER: str = "trading_bot_postgres_prod"
    POSTGRES_USER: str = "trading_user"
    POSTGRES_PASSWORD: str = "test1234"
    POSTGRES_DB: str = "trading_bot"
    POSTGRES_PORT: str = "5432"
<<<<<<< HEAD
    DATABASE_URL: str = "postgresql://trading_user:test1234@postgres:5432/trading_bot"
    DATABASE_URI: str = "postgresql://trading_user:test1234@postgres:5432/trading_bot"
    ASYNC_DATABASE_URI: str = "postgresql+asyncpg://trading_user:test1234@postgres:5432/trading_bot"
=======
    DATABASE_URL: str = "postgresql://trading_user:your_strong_password@postgres:5432/trading_bot"
    DATABASE_URI: str = "postgresql://trading_user:test1234@trading_bot_postgres_prod:5432/trading_bot"
    ASYNC_DATABASE_URI: str = "postgresql+asyncpg://trading_user:your_strong_password@postgres:5432/trading_bot"
>>>>>>> e0012791
    DATABASE_POOL_SIZE: int = 20
    DATABASE_MAX_OVERFLOW: int = 30
    
    # Redis settings
    REDIS_URL: str = "redis://redis:6379/0"
    REDIS_PASSWORD: Optional[str] = None
    
    # RabbitMQ settings
    RABBITMQ_URL: str = "amqp://guest:guest@rabbitmq:5672/"
    
    # Exchange API settings
    BINANCE_API_KEY: Optional[str] = None
    BINANCE_SECRET_KEY: Optional[str] = None
    BINANCE_TESTNET: bool = True
    
    GATEIO_API_KEY: Optional[str] = None
    GATEIO_SECRET_KEY: Optional[str] = None
    
    KUCOIN_API_KEY: Optional[str] = None
    KUCOIN_SECRET_KEY: Optional[str] = None
    KUCOIN_PASSPHRASE: Optional[str] = None
    
    BINGX_API_KEY: Optional[str] = None
    BINGX_SECRET_KEY: Optional[str] = None
    
    BITGET_API_KEY: Optional[str] = None
    BITGET_SECRET_KEY: Optional[str] = None
    BITGET_PASSPHRASE: Optional[str] = None
    
    # Email settings
    SMTP_HOST: Optional[str] = None
    SMTP_PORT: int = 587
    SMTP_USER: Optional[str] = None
    SMTP_PASSWORD: Optional[str] = None
    SMTP_TLS: bool = True
    
    # File upload settings
    UPLOAD_DIR: str = "uploads"
    MAX_FILE_SIZE: int = 10 * 1024 * 1024  # 10MB
    
    # Trading settings
    DEFAULT_LEVERAGE: int = 1
    MAX_LEVERAGE: int = 100
    MIN_ORDER_SIZE: float = 0.001
    MAX_ORDER_SIZE: float = 1000000
    
    # Backtesting settings
    BACKTEST_DATA_DIR: str = "data/backtest"
    MAX_BACKTEST_DAYS: int = 365
    
    # Logging settings
    LOG_LEVEL: str = "INFO"
    LOG_FORMAT: str = "%(asctime)s - %(name)s - %(levelname)s - %(message)s"
    
    # Security settings
    PASSWORD_MIN_LENGTH: int = 8
    PASSWORD_REQUIRE_UPPERCASE: bool = True
    PASSWORD_REQUIRE_LOWERCASE: bool = True
    PASSWORD_REQUIRE_DIGITS: bool = True
    PASSWORD_REQUIRE_SPECIAL: bool = True
    
    # Rate limiting
    RATE_LIMIT_PER_MINUTE: int = 60
    RATE_LIMIT_PER_HOUR: int = 1000
    
    # WebSocket settings
    WEBSOCKET_PING_INTERVAL: int = 20
    WEBSOCKET_PING_TIMEOUT: int = 20
    
    DB_ECHO: bool = False
    
    # Celery
    CELERY_BROKER_URL: str = "redis://redis:6379/0"
    CELERY_RESULT_BACKEND: str = "redis://redis:6379/0"
    
    # New setting
    POSITION_SYNC_INTERVAL_MINUTES: int = int(os.getenv("POSITION_SYNC_INTERVAL_MINUTES", 5))
    
    # Add missing fields to match .env
    BINANCE_API_SECRET: Optional[str] = None
    BINANCE_TESTNET_API_KEY: Optional[str] = None
    BINANCE_TESTNET_API_SECRET: Optional[str] = None
    KUCOIN_SANDBOX_PASSWORD: Optional[str] = None
    NEXT_PUBLIC_API_URL: Optional[str] = None
    
    @field_validator("ALLOWED_HOSTS", mode='before')
    def assemble_cors_origins(cls, v):
        if isinstance(v, str) and not v.startswith("["):
            return [i.strip() for i in v.split(",")]
        elif isinstance(v, (list, str)):
            return v
        raise ValueError(v)
    
    class Config:
        env_file = ".env"
        case_sensitive = True

# Create settings instance
settings = Settings() <|MERGE_RESOLUTION|>--- conflicted
+++ resolved
@@ -31,15 +31,9 @@
     POSTGRES_PASSWORD: str = "test1234"
     POSTGRES_DB: str = "trading_bot"
     POSTGRES_PORT: str = "5432"
-<<<<<<< HEAD
     DATABASE_URL: str = "postgresql://trading_user:test1234@postgres:5432/trading_bot"
     DATABASE_URI: str = "postgresql://trading_user:test1234@postgres:5432/trading_bot"
     ASYNC_DATABASE_URI: str = "postgresql+asyncpg://trading_user:test1234@postgres:5432/trading_bot"
-=======
-    DATABASE_URL: str = "postgresql://trading_user:your_strong_password@postgres:5432/trading_bot"
-    DATABASE_URI: str = "postgresql://trading_user:test1234@trading_bot_postgres_prod:5432/trading_bot"
-    ASYNC_DATABASE_URI: str = "postgresql+asyncpg://trading_user:your_strong_password@postgres:5432/trading_bot"
->>>>>>> e0012791
     DATABASE_POOL_SIZE: int = 20
     DATABASE_MAX_OVERFLOW: int = 30
     
